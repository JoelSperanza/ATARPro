import { NavLink, Link /*, useNavigate*/ } from 'react-router-dom'; // Removed unused useNavigate
import { Session } from '@supabase/supabase-js'; // Import Session type
import { supabase } from '../../services/supabaseClient'; // Import Supabase client for logout
import React, { useState, useEffect, useRef } from 'react'; // Import useState, useEffect, useRef
import { UserProfile } from '../../types'; // Import UserProfile type
import { siteConfig } from '../../services/siteConfig'; // Import siteConfig for API URL

// Define props type for Header
interface HeaderProps {
  session: Session | null;
  userProfile?: UserProfile | null; // Add userProfile prop
  showNavLinks?: boolean; // Add optional prop, defaults to true if not provided
  hideAuthButtons?: boolean; // New prop to hide auth buttons
}

const Header: React.FC<HeaderProps> = ({ session, userProfile, showNavLinks = true, hideAuthButtons = false }) => {
  // const navigate = useNavigate(); // Removed unused navigate
  const [manageSubscriptionLoading, setManageSubscriptionLoading] = useState(false);
  const [isDropdownOpen, setIsDropdownOpen] = useState(false); // State for dropdown visibility
  const dropdownRef = useRef<HTMLDivElement>(null); // Ref for dropdown container

  // Close dropdown when clicking outside
  useEffect(() => {
    const handleClickOutside = (event: MouseEvent) => {
      if (dropdownRef.current && !dropdownRef.current.contains(event.target as Node)) {
        setIsDropdownOpen(false);
      }
    };

    if (isDropdownOpen) {
      document.addEventListener('mousedown', handleClickOutside);
    } else {
      document.removeEventListener('mousedown', handleClickOutside);
    }

    return () => {
      document.removeEventListener('mousedown', handleClickOutside);
    };
  }, [isDropdownOpen]);

  const handleManageSubscription = async () => {
    if (!session?.user?.id) {
      console.error("User not logged in, cannot manage subscription.");
      return;
    }
    setManageSubscriptionLoading(true);
<<<<<<< HEAD
    // No need to close dropdown here, page will navigate away
=======
>>>>>>> 4e01441d

    try {
      const response = await fetch(siteConfig.getApiUrl('create-customer-portal-session'), {
        method: 'POST',
        headers: {
          'Content-Type': 'application/json',
          // Include Authorization header if your API needs it (depends on API implementation)
          // 'Authorization': `Bearer ${session.access_token}` 
        },
        body: JSON.stringify({ userId: session.user.id }), // Pass userId
      });

      const data = await response.json();

      if (!response.ok) {
        throw new Error(data.error || 'Failed to create portal session.');
      }

      if (data.url) {
        window.location.href = data.url; // Redirect to Stripe Portal
      } else {
        throw new Error('Portal URL not received.');
      }
    } catch (err: any) {
      console.error('Error creating customer portal session:', err);
<<<<<<< HEAD
      // Keep dropdown open to show error ? Or close? Let's keep it open for now.
=======
>>>>>>> 4e01441d
    } finally {
      setManageSubscriptionLoading(false);
    }
  };

  const handleLogout = async () => {    
        localStorage.clear();
        window.location.reload();
        await supabase.auth.signOut().catch((err) => {
          console.error('SignOut failed unexpectedly:', err);
          return { error: err };
        });
    }

  const calculatorItems = [
    { path: '/student', label: 'Single Student Calculator' },
    { path: '/cohort', label: 'Cohort Calculator' },
    { path: '/setplan', label: 'SET Plan Calculator' },
    { path: '/equivalent', label: 'Equivalent Calculator' },
  ];
  
  const otherNavItems = [
    { path: '/scaling-graphs', label: 'Scaling Graphs' },
  ];

  // Common button styling
  const buttonStyle = "px-4 py-2 rounded-md text-sm font-medium transition-colors";
  const primaryButtonStyle = `${buttonStyle} bg-blue-600 text-white hover:bg-blue-700`;
  const secondaryButtonStyle = `${buttonStyle} bg-blue-500 text-white hover:bg-blue-600`;
  const thirdButtonStyle = `${buttonStyle} bg-gray-200 text-gray-600 hover:bg-gray-300`;

  return (
    <header className="sticky top-0 z-10 bg-white shadow-sm border-b border-gray-200">
      <div className="mx-auto max-w-[1250px] px-4 py-3">
        <div className="flex items-center justify-between">
          {/* Logo/Title - Link to /app if nav links shown, / otherwise */}
            <NavLink
            to={showNavLinks ? "/app" : "/"}
            className="text-2xl font-bold text-blue-600"
            >
              ATAR <span className="text-blue-700">Predictions</span> <span className="text-blue-800">QLD</span>
            </NavLink>

          {/* Auth Buttons/User Info - Conditionally render the entire block */}
          {!hideAuthButtons && (
            <div className="flex items-center space-x-3">
              {session ? (
                // User is logged in
                <>
                  {/* Restore Go to App button ONLY if logged in AND nav links are hidden (e.g., on LandingPage) */}
                  {!showNavLinks && (
                     <Link to="/app" className={primaryButtonStyle}>
                       Go to App
                     </Link>
                    )}

                    {/* Show two buttons: Manage Subscription and Logout */}
                    {userProfile?.expires_at && (
                    <button
                      onClick={handleManageSubscription}
                      disabled={manageSubscriptionLoading}
                      className={secondaryButtonStyle}
                    >
                      Manage Subscription
                    </button>
                    )}
                  <button
                  onClick={handleLogout}
                  className={thirdButtonStyle}
                  >
                  Logout
                  </button>
                </>
              ) : (
                // User is not logged in
                <>
                    <Link
                    to="/guest-calculator"
                    className={`${thirdButtonStyle} hidden md:inline-block`}
                    >
                    Free ATAR Calculator
                    </Link>
                  <Link to="/auth?view=sign_in" className={secondaryButtonStyle}>
                    Login
                  </Link>
                  <Link to="/auth?view=sign_up" className={primaryButtonStyle}>
                    Get Started
                  </Link>
                </>
              )}
            </div>
          )}
        </div>
      </div>
      
      {/* Secondary Header for Tabs */}
      {showNavLinks && (
        <div className="bg-white border-t border-b border-gray-200">
          <div className="mx-auto max-w-[1250px] px-4 py-2 flex justify-center space-x-4">
            {calculatorItems.map((item) => (
              <NavLink
            key={item.path}
            to={item.path}
            className={({ isActive }) =>
              `px-3 py-2 rounded-md text-sm font-medium transition-colors ${
                isActive
              ? 'bg-blue-100 text-blue-700 border-b-2 border-blue-700'
              : 'text-gray-700 hover:bg-gray-200 hover:text-gray-900'
              }`
            }
              >
            {item.label}
              </NavLink>
            ))}
            {otherNavItems.map((item) => (
              <NavLink
            key={item.path}
            to={item.path}
            className={({ isActive }) =>
              `px-3 py-2 rounded-md text-sm font-medium transition-colors ${
                isActive
              ? 'bg-blue-100 text-blue-700 border-b-2 border-blue-700'
              : 'text-gray-700 hover:bg-gray-200 hover:text-gray-900'
              }`
            }
              >
            {item.label}
              </NavLink>
            ))}
          </div>
        </div>
        )}
    </header>
  );
};

export default Header; 
<|MERGE_RESOLUTION|>--- conflicted
+++ resolved
@@ -44,10 +44,7 @@
       return;
     }
     setManageSubscriptionLoading(true);
-<<<<<<< HEAD
-    // No need to close dropdown here, page will navigate away
-=======
->>>>>>> 4e01441d
+
 
     try {
       const response = await fetch(siteConfig.getApiUrl('create-customer-portal-session'), {
@@ -73,10 +70,7 @@
       }
     } catch (err: any) {
       console.error('Error creating customer portal session:', err);
-<<<<<<< HEAD
-      // Keep dropdown open to show error ? Or close? Let's keep it open for now.
-=======
->>>>>>> 4e01441d
+
     } finally {
       setManageSubscriptionLoading(false);
     }
